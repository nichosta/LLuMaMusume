--- conflicted
+++ resolved
@@ -7,12 +7,9 @@
 pyyaml
 pytest
 anthropic
-<<<<<<< HEAD
 Flask
 Flask-SocketIO
-=======
 ImageHash
->>>>>>> 72c79df3
 
 # Optional (uncomment as needed)
 # keyboard
